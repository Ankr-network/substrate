--- conflicted
+++ resolved
@@ -21,22 +21,13 @@
 wasmi = "0.6.2"
 parity-wasm = "0.41.0"
 lazy_static = "1.4.0"
-<<<<<<< HEAD
-sp-wasm-interface = { version = "2.0.0", path = "../../primitives/wasm-interface" }
-sp-runtime-interface = { version = "2.0.0", path = "../../primitives/runtime-interface" }
-sp-externalities = { version = "0.8.0", path = "../../primitives/externalities" }
-sc-executor-common = { version = "0.8", path = "common" }
-sc-executor-wasmi = { version = "0.8", path = "wasmi" }
-sc-executor-wasmtime = { version = "0.8", path = "wasmtime", optional = true }
-sc-executor-wasmer = { version = "0.8", path = "wasmer", optional = true }
-=======
 sp-wasm-interface = { version = "2.0.0-alpha.5", path = "../../primitives/wasm-interface" }
 sp-runtime-interface = { version = "2.0.0-alpha.5", path = "../../primitives/runtime-interface" }
 sp-externalities = { version = "0.8.0-alpha.5", path = "../../primitives/externalities" }
 sc-executor-common = { version = "0.8.0-alpha.5", path = "common" }
 sc-executor-wasmi = { version = "0.8.0-alpha.5", path = "wasmi" }
 sc-executor-wasmtime = { version = "0.8.0-alpha.5", path = "wasmtime", optional = true }
->>>>>>> b6c96a29
+sc-executor-wasmer = { version = "0.8.0-alpha.5", path = "wasmer", optional = true }
 parking_lot = "0.10.0"
 log = "0.4.8"
 libsecp256k1 = "0.3.4"
