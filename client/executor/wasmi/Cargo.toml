[package]
name = "sc-executor-wasmi"
version = "0.8.0-rc4"
authors = ["Parity Technologies <admin@parity.io>"]
edition = "2018"
license = "GPL-3.0-or-later WITH Classpath-exception-2.0"
homepage = "https://substrate.dev"
repository = "https://github.com/paritytech/substrate/"
description = "This crate provides an implementation of `WasmRuntime` that is baked by wasmi."
documentation = "https://docs.rs/sc-executor-wasmi"

[package.metadata.docs.rs]
targets = ["x86_64-unknown-linux-gnu"]

[dependencies]
log = "0.4.8"
wasmi = "0.6.2"
codec = { package = "parity-scale-codec", version = "1.3.1" }
<<<<<<< HEAD
sc-executor-common = { version = "0.8.0-rc3", path = "../common" }
sp-wasm-interface = { version = "2.0.0-rc3", path = "../../../primitives/wasm-interface" }
sp-runtime-interface = { version = "2.0.0-rc3", path = "../../../primitives/runtime-interface" }
sp-core = { version = "2.0.0-rc3", path = "../../../primitives/core" }
sp-allocator = { version = "2.0.0-rc3", path = "../../../primitives/allocator" }
=======
sc-executor-common = { version = "0.8.0-rc4", path = "../common" }
sp-wasm-interface = { version = "2.0.0-rc4", path = "../../../primitives/wasm-interface" }
sp-runtime-interface = { version = "2.0.0-rc4", path = "../../../primitives/runtime-interface" }
sp-core = { version = "2.0.0-rc4", path = "../../../primitives/core" }
sp-allocator = { version = "2.0.0-rc4", path = "../../../primitives/allocator" }
>>>>>>> 60e3a693
<|MERGE_RESOLUTION|>--- conflicted
+++ resolved
@@ -16,16 +16,8 @@
 log = "0.4.8"
 wasmi = "0.6.2"
 codec = { package = "parity-scale-codec", version = "1.3.1" }
-<<<<<<< HEAD
-sc-executor-common = { version = "0.8.0-rc3", path = "../common" }
-sp-wasm-interface = { version = "2.0.0-rc3", path = "../../../primitives/wasm-interface" }
-sp-runtime-interface = { version = "2.0.0-rc3", path = "../../../primitives/runtime-interface" }
-sp-core = { version = "2.0.0-rc3", path = "../../../primitives/core" }
-sp-allocator = { version = "2.0.0-rc3", path = "../../../primitives/allocator" }
-=======
 sc-executor-common = { version = "0.8.0-rc4", path = "../common" }
 sp-wasm-interface = { version = "2.0.0-rc4", path = "../../../primitives/wasm-interface" }
 sp-runtime-interface = { version = "2.0.0-rc4", path = "../../../primitives/runtime-interface" }
 sp-core = { version = "2.0.0-rc4", path = "../../../primitives/core" }
-sp-allocator = { version = "2.0.0-rc4", path = "../../../primitives/allocator" }
->>>>>>> 60e3a693
+sp-allocator = { version = "2.0.0-rc4", path = "../../../primitives/allocator" }