--- conflicted
+++ resolved
@@ -46,11 +46,7 @@
 
 /// Type of data stored as a deferred offence
 pub type DeferredOffenceOf<T> = (
-<<<<<<< HEAD
-	Vec<OffenceDetails<<T as frame_system::Config>::AccountId, <T as Trait>::IdentificationTuple>>,
-=======
 	Vec<OffenceDetails<<T as frame_system::Config>::AccountId, <T as Config>::IdentificationTuple>>,
->>>>>>> 21fe14af
 	Vec<Perbill>,
 	SessionIndex,
 );
