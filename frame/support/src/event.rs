// Copyright 2018-2020 Parity Technologies (UK) Ltd.
// This file is part of Substrate.

// Substrate is free software: you can redistribute it and/or modify
// it under the terms of the GNU General Public License as published by
// the Free Software Foundation, either version 3 of the License, or
// (at your option) any later version.

// Substrate is distributed in the hope that it will be useful,
// but WITHOUT ANY WARRANTY; without even the implied warranty of
// MERCHANTABILITY or FITNESS FOR A PARTICULAR PURPOSE.  See the
// GNU General Public License for more details.

//! Macros that define an Event types. Events can be used to easily report changes or conditions
//! in your runtime to external entities like users, chain explorers, or dApps.

// You should have received a copy of the GNU General Public License
// along with Substrate.  If not, see <http://www.gnu.org/licenses/>.

pub use frame_metadata::{EventMetadata, DecodeDifferent, OuterEventMetadata, FnEncode};

/// Implement the `Event` for a module.
///
/// # Simple Event Example:
///
/// ```rust
/// frame_support::decl_event!(
///    pub enum Event {
///       Success,
///       Failure(String),
///    }
/// );
///
///# fn main() {}
/// ```
///
/// # Generic Event Example:
///
/// ```rust
/// trait Config {
///     type Balance;
///     type Token;
/// }
///
/// mod event1 {
///     // Event that specifies the generic parameter explicitly (`Balance`).
///     frame_support::decl_event!(
///        pub enum Event<T> where Balance = <T as super::Config>::Balance {
///           Message(Balance),
///        }
///     );
/// }
///
/// mod event2 {
///     // Event that uses the generic parameter `Balance`.
///     // If no name for the generic parameter is specified explicitly,
///     // the name will be taken from the type name of the trait.
///     frame_support::decl_event!(
///        pub enum Event<T> where <T as super::Config>::Balance {
///           Message(Balance),
///        }
///     );
/// }
///
/// mod event3 {
///     // And we even support declaring multiple generic parameters!
///     frame_support::decl_event!(
///        pub enum Event<T> where <T as super::Config>::Balance, <T as super::Config>::Token {
///           Message(Balance, Token),
///        }
///     );
/// }
///
///# fn main() {}
/// ```
///
/// The syntax for generic events requires the `where`.
///
/// # Generic Event with Instance Example:
///
/// ```rust
///# struct DefaultInstance;
///# trait Instance {}
///# impl Instance for DefaultInstance {}
/// trait Config<I: Instance=DefaultInstance> {
///     type Balance;
///     type Token;
/// }
///
/// // For module with instances, DefaultInstance is optional
/// frame_support::decl_event!(
///    pub enum Event<T, I: Instance = DefaultInstance> where
///       <T as Config>::Balance,
///       <T as Config>::Token
///    {
///       Message(Balance, Token),
///    }
/// );
///# fn main() {}
/// ```
#[macro_export]
macro_rules! decl_event {
	(
		$(#[$attr:meta])*
		pub enum Event<$evt_generic_param:ident $(, $instance:ident $(: $instantiable:ident)? $( = $event_default_instance:path)? )?> where
			$( $tt:tt )*
	) => {
		$crate::__decl_generic_event!(
			$( #[ $attr ] )*;
			$evt_generic_param;
			$($instance $( = $event_default_instance)? )?;
			{ $( $tt )* };
		);
	};
	(
		$(#[$attr:meta])*
		pub enum Event {
			$(
				$events:tt
			)*
		}
	) => {
		// Workaround for https://github.com/rust-lang/rust/issues/26925 . Remove when sorted.
		#[derive(
			Clone, PartialEq, Eq,
			$crate::codec::Encode,
			$crate::codec::Decode,
			$crate::RuntimeDebug,
		)]
		/// Events for this module.
		///
		$(#[$attr])*
		pub enum Event {
			$(
				$events
			)*
		}
		impl From<Event> for () {
			fn from(_: Event) -> () { () }
		}
		impl Event {
			#[allow(dead_code)]
			#[doc(hidden)]
			pub fn metadata() -> &'static [ $crate::event::EventMetadata ] {
				$crate::__events_to_metadata!(; $( $events )* )
			}
		}
	}
}

#[macro_export]
#[doc(hidden)]
// This parsing to retrieve last ident on unnamed generic could be improved.
// but user can still name it if the parsing fails. And improving parsing seems difficult.
macro_rules! __decl_generic_event {
	(
		$(#[$attr:meta])*;
		$event_generic_param:ident;
		$($instance:ident $( = $event_default_instance:path)? )?;
		{ $( $tt:tt )* };
	) => {
		$crate::__decl_generic_event!(@format_generic
			$( #[ $attr ] )*;
			$event_generic_param;
			$($instance $( = $event_default_instance)? )?;
			{ $( $tt )* };
			{};
		);
	};
	// Finish formatting on an unnamed one
	(@format_generic
		$(#[$attr:meta])*;
		$event_generic_param:ident;
		$($instance:ident $( = $event_default_instance:path)? )?;
		{ <$generic:ident as $trait:path>::$trait_type:ident $(,)? { $( $events:tt )* } };
		{$( $parsed:tt)*};
	) => {
		$crate::__decl_generic_event!(@generate
			$( #[ $attr ] )*;
			$event_generic_param;
			$($instance $( = $event_default_instance)? )?;
			{ $($events)* };
			{ $($parsed)*, $trait_type = <$generic as $trait>::$trait_type };
		);
	};
	// Finish formatting on a named one
	(@format_generic
		$(#[$attr:meta])*;
		$event_generic_param:ident;
		$($instance:ident $( = $event_default_instance:path)? )?;
		{ $generic_rename:ident = $generic_type:ty $(,)? { $( $events:tt )* } };
		{ $($parsed:tt)* };
	) => {
		$crate::__decl_generic_event!(@generate
			$(#[$attr])*;
			$event_generic_param;
			$($instance $( = $event_default_instance)? )?;
			{ $($events)* };
			{ $($parsed)*, $generic_rename = $generic_type };
		);
	};
	// Parse named
	(@format_generic
		$(#[$attr:meta])*;
		$event_generic_param:ident;
		$($instance:ident $( = $event_default_instance:path)? )?;
		{ $generic_rename:ident = $generic_type:ty, $($rest:tt)* };
		{$( $parsed:tt)*};
	) => {
		$crate::__decl_generic_event!(@format_generic
			$( #[ $attr ] )*;
			$event_generic_param;
			$( $instance $( = $event_default_instance)? )?;
			{ $($rest)* };
			{ $($parsed)*, $generic_rename = $generic_type };
		);
	};
	// Parse unnamed
	(@format_generic
		$(#[$attr:meta])*;
		$event_generic_param:ident;
		$($instance:ident $( = $event_default_instance:path)? )?;
		{ <$generic:ident as $trait:path>::$trait_type:ident, $($rest:tt)* };
		{$($parsed:tt)*};
	) => {
		$crate::__decl_generic_event!(@format_generic
			$( #[ $attr ] )*;
			$event_generic_param;
			$($instance $( = $event_default_instance)? )?;
			{ $($rest)* };
			{ $($parsed)*, $trait_type = <$generic as $trait>::$trait_type };
		);
	};
	// Unnamed type can't be parsed
	(@format_generic
		$(#[$attr:meta])*;
		$event_generic_param:ident;
		$($instance:ident $( = $event_default_instance:path)? )?;
		{ $generic_type:ty, $($rest:tt)* };
		{ $($parsed:tt)* };
	) => {
		$crate::__decl_generic_event!(@cannot_parse $generic_type);
	};
	// Final unnamed type can't be parsed
	(@format_generic
		$(#[$attr:meta])*;
		$event_generic_param:ident;
		$($instance:ident $( = $event_default_instance:path)? )?;
		{ $generic_type:ty { $( $events:tt )* } };
		{$( $parsed:tt)*};
	) => {
		$crate::__decl_generic_event!(@cannot_parse $generic_type);
	};
	(@generate
		$(#[$attr:meta])*;
		$event_generic_param:ident;
		$($instance:ident $( = $event_default_instance:path)? )?;
		{ $( $events:tt )* };
		{ ,$( $generic_param:ident = $generic_type:ty ),* };
	) => {
		/// [`RawEvent`] specialized for the configuration [`Config`]
		///
		/// [`RawEvent`]: enum.RawEvent.html
		/// [`Config`]: trait.Config.html
		pub type Event<$event_generic_param $(, $instance $( = $event_default_instance)? )?> = RawEvent<$( $generic_type ),* $(, $instance)? >;

		#[derive(
			Clone, PartialEq, Eq,
			$crate::codec::Encode,
			$crate::codec::Decode,
			$crate::RuntimeDebug,
		)]
		/// Events for this module.
		///
		$(#[$attr])*
		pub enum RawEvent<$( $generic_param ),* $(, $instance)? > {
			$(
				$events
			)*
			$(
				#[doc(hidden)]
				#[codec(skip)]
				PhantomData($crate::sp_std::marker::PhantomData<$instance>),
			)?
		}
		impl<$( $generic_param ),* $(, $instance)? > From<RawEvent<$( $generic_param ),* $(, $instance)?>> for () {
			fn from(_: RawEvent<$( $generic_param ),* $(, $instance)?>) -> () { () }
		}
		impl<$( $generic_param ),* $(, $instance)?> RawEvent<$( $generic_param ),* $(, $instance)?> {
			#[allow(dead_code)]
			#[doc(hidden)]
			pub fn metadata() -> &'static [$crate::event::EventMetadata] {
				$crate::__events_to_metadata!(; $( $events )* )
			}
		}
	};
	(@cannot_parse $ty:ty) => {
		compile_error!(concat!("The type `", stringify!($ty), "` can't be parsed as an unnamed one, please name it `Name = ", stringify!($ty), "`"));
	}
}

#[macro_export]
#[doc(hidden)]
macro_rules! __events_to_metadata {
	(
		$( $metadata:expr ),*;
		$( #[doc = $doc_attr:tt] )*
		$event:ident $( ( $( $param:path ),* $(,)? ) )*,
		$( $rest:tt )*
	) => {
		$crate::__events_to_metadata!(
			$( $metadata, )*
			$crate::event::EventMetadata {
				name: $crate::event::DecodeDifferent::Encode(stringify!($event)),
				arguments: $crate::event::DecodeDifferent::Encode(&[
					$( $( stringify!($param) ),* )*
				]),
				documentation: $crate::event::DecodeDifferent::Encode(&[
					$( $doc_attr ),*
				]),
			};
			$( $rest )*
		)
	};
	(
		$( $metadata:expr ),*;
	) => {
		&[ $( $metadata ),* ]
	}
}

/// Constructs an Event type for a runtime. This is usually called automatically by the
/// construct_runtime macro.
#[macro_export]
macro_rules! impl_outer_event {
	// Macro transformations (to convert invocations with incomplete parameters to the canonical
	// form)
	(
		$(#[$attr:meta])*
		pub enum $name:ident for $runtime:ident {
			$( $rest_events:tt )*
		}
	) => {
		$crate::impl_outer_event!(
			$( #[$attr] )*;
			$name;
			$runtime;
			Modules { $( $rest_events )* };
			{};
		);
	};
	// Generic + Instance
	(
		$(#[$attr:meta])*;
		$name:ident;
		$runtime:ident;
		Modules {
			$( #[codec(index = $index:tt)] )? $module:ident $instance:ident<T>,
			$( $rest_event_generic_instance:tt )*
		};
		{ $( $parsed:tt )* };
	) => {
		$crate::impl_outer_event!(
			$( #[$attr] )*;
			$name;
			$runtime;
			Modules { $( $rest_event_generic_instance )* };
			{ $( $parsed )* $module::Event<$runtime>{ $instance } index { $( $index )? }, };
		);
	};
	// Instance
	(
		$(#[$attr:meta])*;
		$name:ident;
		$runtime:ident;
		Modules {
			$( #[codec(index = $index:tt)] )? $module:ident $instance:ident,
			$( $rest_event_instance:tt )*
		};
		{ $( $parsed:tt )* };
	) => {
		$crate::impl_outer_event!(
			$( #[$attr] )*;
			$name;
			$runtime;
			Modules { $( $rest_event_instance )* };
			{ $( $parsed )* $module::Event { $instance } index { $( $index )? }, };
		);
	};
	// Generic
	(
		$(#[$attr:meta])*;
		$name:ident;
		$runtime:ident;
		Modules {
			$( #[codec(index = $index:tt)] )? $module:ident<T>,
			$( $rest_event_generic:tt )*
		};
		{ $( $parsed:tt )* };
	) => {
		$crate::impl_outer_event!(
			$( #[$attr] )*;
			$name;
			$runtime;
			Modules { $( $rest_event_generic )* };
			{ $( $parsed )* $module::Event<$runtime> index { $( $index )? }, };
		);
	};
	// No Generic and no Instance
	(
		$(#[$attr:meta])*;
		$name:ident;
		$runtime:ident;
		Modules {
			$( #[codec(index = $index:tt)] )? $module:ident,
			$( $rest_event_no_generic_no_instance:tt )*
		};
		{ $( $parsed:tt )* };
	) => {
		$crate::impl_outer_event!(
			$( #[$attr] )*;
			$name;
			$runtime;
			Modules { $( $rest_event_no_generic_no_instance )* };
			{ $( $parsed )* $module::Event index { $( $index )? }, };
		);
	};

	// The main macro expansion that actually renders the Event enum code.
	(
		$(#[$attr:meta])*;
		$name:ident;
		$runtime:ident;
		Modules {};
		{
			$(
				$module_name:ident::Event
				$( <$generic_param:ident> )?
				$( { $generic_instance:ident } )?
				index { $( $index:tt )? },
			)*
		};
	) => {
		$crate::paste::item! {
			#[derive(
				Clone, PartialEq, Eq,
				$crate::codec::Encode,
				$crate::codec::Decode,
				$crate::RuntimeDebug,
			)]
			$(#[$attr])*
			#[allow(non_camel_case_types)]
			pub enum $name {
				$(
					$( #[codec(index = $index)] )?
					[< $module_name $(_ $generic_instance )? >](
						$module_name::Event < $( $generic_param )? $(, $module_name::$generic_instance )? >
					),
				)*
			}
			$(
				impl From<$module_name::Event < $( $generic_param, )? $( $module_name::$generic_instance )? >> for $name {
					fn from(x: $module_name::Event < $( $generic_param, )? $( $module_name::$generic_instance )? >) -> Self {
						$name::[< $module_name $(_ $generic_instance )? >](x)
					}
				}
				impl $crate::sp_std::convert::TryInto<
					$module_name::Event < $( $generic_param, )? $( $module_name::$generic_instance )? >
				> for $name {
					type Error = ();

					fn try_into(self) -> $crate::sp_std::result::Result<
						$module_name::Event < $( $generic_param, )? $( $module_name::$generic_instance )? >, Self::Error
					> {
						match self {
							Self::[< $module_name $(_ $generic_instance )? >](evt) => Ok(evt),
							_ => Err(()),
						}
					}
				}
			)*
		}
		$crate::__impl_outer_event_json_metadata!(
			$runtime;
			$name;
			$(
				$module_name::Event
				< $( $generic_param )? $(, $module_name::$generic_instance )? >
				$( $generic_instance )?,
			)*;
		);
	}
}

#[macro_export]
#[doc(hidden)]
macro_rules! __impl_outer_event_json_metadata {
	(
		$runtime:ident;
		$event_name:ident;
		$( $module_name:ident::Event < $( $generic_params:path ),* > $( $instance:ident )?, )*;
	) => {
		impl $runtime {
			#[allow(dead_code)]
			pub fn outer_event_metadata() -> $crate::event::OuterEventMetadata {
				$crate::event::OuterEventMetadata {
					name: $crate::event::DecodeDifferent::Encode(stringify!($event_name)),
					events: $crate::event::DecodeDifferent::Encode(&[
						$(
							(
								stringify!($module_name),
								$crate::event::FnEncode(
									$module_name::Event ::< $( $generic_params ),* > ::metadata
								)
							)
						),*
					])
				}
			}

			$crate::__impl_outer_event_json_metadata! {
				@DECL_MODULE_EVENT_FNS
				$( $module_name < $( $generic_params ),* > $( $instance )? ; )*
			}
		}
	};

	(@DECL_MODULE_EVENT_FNS
		$(
			$module_name:ident < $( $generic_params:path ),* > $( $instance:ident )? ;
		)*
	) => {
		$crate::paste::item! {
			$(
				#[allow(dead_code)]
				pub fn [< __module_events_ $module_name $( _ $instance )? >] () ->
					&'static [$crate::event::EventMetadata]
				{
					$module_name::Event ::< $( $generic_params ),* > ::metadata()
				}
			)*
		}
	}
}

#[cfg(test)]
#[allow(dead_code)]
mod tests {
	use super::*;
	use serde::Serialize;
	use codec::{Encode, Decode};

	mod system {
<<<<<<< HEAD
		/// Kind of alias for `Config` trait. Deprecated as `Trait` is renamed `Config`.
		pub trait Trait: Config {}
		impl<T: Config> Trait for T {}
=======
>>>>>>> 21fe14af
		pub trait Config: 'static {
			type Origin;
			type BlockNumber;
			type PalletInfo: crate::traits::PalletInfo;
			type DbWeight: crate::traits::Get<crate::weights::RuntimeDbWeight>;
		}

		decl_module! {
			pub struct Module<T: Config> for enum Call where origin: T::Origin, system=self {}
		}

		decl_event!(
			pub enum Event {
				SystemEvent,
			}
		);
	}

	mod system_renamed {
<<<<<<< HEAD
		/// Kind of alias for `Config` trait. Deprecated as `Trait` is renamed `Config`.
		pub trait Trait: Config {}
		impl<T: Config> Trait for T {}
=======
>>>>>>> 21fe14af
		pub trait Config: 'static {
			type Origin;
			type BlockNumber;
			type PalletInfo: crate::traits::PalletInfo;
			type DbWeight: crate::traits::Get<crate::weights::RuntimeDbWeight>;
		}

		decl_module! {
			pub struct Module<T: Config> for enum Call where origin: T::Origin, system=self {}
		}

		decl_event!(
			pub enum Event {
				SystemEvent,
			}
		);
	}

	mod event_module {
		use super::system;

		pub trait Config: system::Config {
			type Balance;
		}

		decl_module! {
			pub struct Module<T: Config> for enum Call where origin: T::Origin, system=system {}
		}

		decl_event!(
			/// Event without renaming the generic parameter `Balance` and `Origin`.
<<<<<<< HEAD
			pub enum Event<T> where <T as Trait>::Balance, <T as system::Config>::Origin
=======
			pub enum Event<T> where <T as Config>::Balance, <T as system::Config>::Origin
>>>>>>> 21fe14af
			{
				/// Hi, I am a comment.
				TestEvent(Balance, Origin),
				/// Dog
				EventWithoutParams,
			}
		);
	}

	mod event_module2 {
		use super::system;

		pub trait Config: system::Config {
			type Balance;
		}

		decl_module! {
			pub struct Module<T: Config> for enum Call where origin: T::Origin, system=system {}
		}

		decl_event!(
			/// Event with renamed generic parameter
			pub enum Event<T> where
<<<<<<< HEAD
				BalanceRenamed = <T as Trait>::Balance,
=======
				BalanceRenamed = <T as Config>::Balance,
>>>>>>> 21fe14af
				OriginRenamed = <T as system::Config>::Origin
			{
				TestEvent(BalanceRenamed),
				TestOrigin(OriginRenamed),
			}
		);
	}

	mod event_module3 {
		decl_event!(
			pub enum Event {
				HiEvent,
			}
		);
	}

	mod event_module4 {
		use super::system;

		pub trait Config: system::Config {
			type Balance;
		}

		decl_module! {
			pub struct Module<T: Config> for enum Call where origin: T::Origin, system=system {}
		}

		decl_event!(
			/// Event finish formatting on an unnamed one with trailing comma
			pub enum Event<T> where
<<<<<<< HEAD
				<T as Trait>::Balance,
=======
				<T as Config>::Balance,
>>>>>>> 21fe14af
				<T as system::Config>::Origin,
			{
				TestEvent(Balance, Origin),
			}
		);
	}

	mod event_module5 {
		use super::system;

		pub trait Config: system::Config {
			type Balance;
		}

		decl_module! {
			pub struct Module<T: Config> for enum Call where origin: T::Origin, system=system {}
		}

		decl_event!(
			/// Event finish formatting on an named one with trailing comma
			pub enum Event<T> where
<<<<<<< HEAD
				BalanceRenamed = <T as Trait>::Balance,
=======
				BalanceRenamed = <T as Config>::Balance,
>>>>>>> 21fe14af
				OriginRenamed = <T as system::Config>::Origin,
			{
				TestEvent(BalanceRenamed, OriginRenamed),
				TrailingCommaInArgs(
					u32,
					u32,
				),
			}
		);
	}

	#[derive(Debug, Clone, PartialEq, Eq, Encode, Decode, Serialize)]
	pub struct TestRuntime;

	impl_outer_event! {
		pub enum TestEvent for TestRuntime {
			system,
			event_module<T>,
			event_module2<T>,
			event_module3,
		}
	}

	#[derive(Debug, Clone, PartialEq, Eq, Encode, Decode, Serialize)]
	pub struct TestRuntime2;

	impl_outer_event! {
		pub enum TestEventSystemRenamed for TestRuntime2 {
			system_renamed,
			event_module<T>,
			#[codec(index = "5")] event_module2<T>,
			event_module3,
		}
	}

	impl event_module::Config for TestRuntime {
		type Balance = u32;
	}

	impl event_module2::Config for TestRuntime {
		type Balance = u32;
	}

	impl system::Config for TestRuntime {
		type Origin = u32;
		type BlockNumber = u32;
		type PalletInfo = ();
		type DbWeight = ();
	}

	impl event_module::Config for TestRuntime2 {
		type Balance = u32;
	}

	impl event_module2::Config for TestRuntime2 {
		type Balance = u32;
	}

	impl system_renamed::Config for TestRuntime2 {
		type Origin = u32;
		type BlockNumber = u32;
		type PalletInfo = ();
		type DbWeight = ();
	}

	impl system::Config for TestRuntime2 {
		type Origin = u32;
		type BlockNumber = u32;
		type PalletInfo = ();
		type DbWeight = ();
	}

	const EXPECTED_METADATA: OuterEventMetadata = OuterEventMetadata {
		name: DecodeDifferent::Encode("TestEvent"),
		events: DecodeDifferent::Encode(&[
			(
				"system",
				FnEncode(|| &[
					EventMetadata {
						name: DecodeDifferent::Encode("SystemEvent"),
						arguments: DecodeDifferent::Encode(&[]),
						documentation: DecodeDifferent::Encode(&[]),
					}
				])
			),
			(
				"event_module",
				FnEncode(|| &[
					EventMetadata {
						name: DecodeDifferent::Encode("TestEvent"),
						arguments: DecodeDifferent::Encode(&[ "Balance", "Origin" ]),
						documentation: DecodeDifferent::Encode(&[ " Hi, I am a comment." ])
					},
					EventMetadata {
						name: DecodeDifferent::Encode("EventWithoutParams"),
						arguments: DecodeDifferent::Encode(&[]),
						documentation: DecodeDifferent::Encode(&[ " Dog" ]),
					},
				])
			),
			(
				"event_module2",
				FnEncode(|| &[
					EventMetadata {
						name: DecodeDifferent::Encode("TestEvent"),
						arguments: DecodeDifferent::Encode(&[ "BalanceRenamed" ]),
						documentation: DecodeDifferent::Encode(&[])
					},
					EventMetadata {
						name: DecodeDifferent::Encode("TestOrigin"),
						arguments: DecodeDifferent::Encode(&[ "OriginRenamed" ]),
						documentation: DecodeDifferent::Encode(&[]),
					},
				])
			),
			(
				"event_module3",
				FnEncode(|| &[
					EventMetadata {
						name: DecodeDifferent::Encode("HiEvent"),
						arguments: DecodeDifferent::Encode(&[]),
						documentation: DecodeDifferent::Encode(&[])
					}
				])
			)
		])
	};

	#[test]
	fn outer_event_metadata() {
		assert_eq!(EXPECTED_METADATA, TestRuntime::outer_event_metadata());
	}

	#[test]
	fn test_codec() {
		let runtime_1_event_module_2 = TestEvent::event_module2(
			event_module2::Event::<TestRuntime>::TestEvent(3)
		);
		assert_eq!(runtime_1_event_module_2.encode()[0], 2);

		let runtime_2_event_module_2 = TestEventSystemRenamed::event_module2(
			event_module2::Event::<TestRuntime2>::TestEvent(3)
		);
		assert_eq!(runtime_2_event_module_2.encode()[0], 5);
		
		let runtime_2_event_module_3 = TestEventSystemRenamed::event_module3(
			event_module3::Event::HiEvent
		);
		assert_eq!(runtime_2_event_module_3.encode()[0], 3);
	}
}<|MERGE_RESOLUTION|>--- conflicted
+++ resolved
@@ -551,12 +551,6 @@
 	use codec::{Encode, Decode};
 
 	mod system {
-<<<<<<< HEAD
-		/// Kind of alias for `Config` trait. Deprecated as `Trait` is renamed `Config`.
-		pub trait Trait: Config {}
-		impl<T: Config> Trait for T {}
-=======
->>>>>>> 21fe14af
 		pub trait Config: 'static {
 			type Origin;
 			type BlockNumber;
@@ -576,12 +570,6 @@
 	}
 
 	mod system_renamed {
-<<<<<<< HEAD
-		/// Kind of alias for `Config` trait. Deprecated as `Trait` is renamed `Config`.
-		pub trait Trait: Config {}
-		impl<T: Config> Trait for T {}
-=======
->>>>>>> 21fe14af
 		pub trait Config: 'static {
 			type Origin;
 			type BlockNumber;
@@ -613,11 +601,7 @@
 
 		decl_event!(
 			/// Event without renaming the generic parameter `Balance` and `Origin`.
-<<<<<<< HEAD
-			pub enum Event<T> where <T as Trait>::Balance, <T as system::Config>::Origin
-=======
 			pub enum Event<T> where <T as Config>::Balance, <T as system::Config>::Origin
->>>>>>> 21fe14af
 			{
 				/// Hi, I am a comment.
 				TestEvent(Balance, Origin),
@@ -641,11 +625,7 @@
 		decl_event!(
 			/// Event with renamed generic parameter
 			pub enum Event<T> where
-<<<<<<< HEAD
-				BalanceRenamed = <T as Trait>::Balance,
-=======
 				BalanceRenamed = <T as Config>::Balance,
->>>>>>> 21fe14af
 				OriginRenamed = <T as system::Config>::Origin
 			{
 				TestEvent(BalanceRenamed),
@@ -676,11 +656,7 @@
 		decl_event!(
 			/// Event finish formatting on an unnamed one with trailing comma
 			pub enum Event<T> where
-<<<<<<< HEAD
-				<T as Trait>::Balance,
-=======
 				<T as Config>::Balance,
->>>>>>> 21fe14af
 				<T as system::Config>::Origin,
 			{
 				TestEvent(Balance, Origin),
@@ -702,11 +678,7 @@
 		decl_event!(
 			/// Event finish formatting on an named one with trailing comma
 			pub enum Event<T> where
-<<<<<<< HEAD
-				BalanceRenamed = <T as Trait>::Balance,
-=======
 				BalanceRenamed = <T as Config>::Balance,
->>>>>>> 21fe14af
 				OriginRenamed = <T as system::Config>::Origin,
 			{
 				TestEvent(BalanceRenamed, OriginRenamed),
