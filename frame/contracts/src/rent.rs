// Copyright 2019-2020 Parity Technologies (UK) Ltd.
// This file is part of Substrate.

// Substrate is free software: you can redistribute it and/or modify
// it under the terms of the GNU General Public License as published by
// the Free Software Foundation, either version 3 of the License, or
// (at your option) any later version.

// Substrate is distributed in the hope that it will be useful,
// but WITHOUT ANY WARRANTY; without even the implied warranty of
// MERCHANTABILITY or FITNESS FOR A PARTICULAR PURPOSE.  See the
// GNU General Public License for more details.

// You should have received a copy of the GNU General Public License
// along with Substrate. If not, see <http://www.gnu.org/licenses/>.

//! A module responsible for computing the right amount of weight and charging it.

use crate::{
	AliveContractInfo, BalanceOf, ContractInfo, ContractInfoOf, Module, RawEvent,
<<<<<<< HEAD
	TombstoneContractInfo, Trait, CodeHash,
=======
	TombstoneContractInfo, Trait, CodeHash, Config
>>>>>>> 60e3a693
};
use sp_std::prelude::*;
use sp_io::hashing::blake2_256;
use frame_support::storage::child;
use frame_support::traits::{Currency, ExistenceRequirement, Get, OnUnbalanced, WithdrawReason};
use frame_support::StorageMap;
use pallet_contracts_primitives::{ContractAccessError, RentProjection, RentProjectionResult};
use sp_runtime::traits::{Bounded, CheckedDiv, CheckedMul, SaturatedConversion, Saturating, Zero};

/// The amount to charge.
///
/// This amount respects the contract's rent allowance and the subsistence deposit.
/// Because of that, charging the amount cannot remove the contract.
struct OutstandingAmount<T: Trait> {
	amount: BalanceOf<T>,
}

impl<T: Trait> OutstandingAmount<T> {
	/// Create the new outstanding amount.
	///
	/// The amount should be always withdrawable and it should not kill the account.
	fn new(amount: BalanceOf<T>) -> Self {
		Self { amount }
	}

	/// Returns the amount this instance wraps.
	fn peek(&self) -> BalanceOf<T> {
		self.amount
	}

	/// Withdraws the outstanding amount from the given account.
	fn withdraw(self, account: &T::AccountId) {
		if let Ok(imbalance) = T::Currency::withdraw(
			account,
			self.amount,
			WithdrawReason::Fee.into(),
			ExistenceRequirement::KeepAlive,
		) {
			// This should never fail. However, let's err on the safe side.
			T::RentPayment::on_unbalanced(imbalance);
		}
	}
}

enum Verdict<T: Trait> {
	/// The contract is exempted from paying rent.
	///
	/// For example, it already paid its rent in the current block, or it has enough deposit for not
	/// paying rent at all.
	Exempt,
	/// Funds dropped below the subsistence deposit.
	///
	/// Remove the contract along with it's storage.
	Kill,
	/// The contract cannot afford payment within its rent budget so it gets evicted. However,
	/// because its balance is greater than the subsistence threshold it leaves a tombstone.
	Evict {
		amount: Option<OutstandingAmount<T>>,
	},
	/// Everything is OK, we just only take some charge.
	Charge { amount: OutstandingAmount<T> },
}

/// Returns a fee charged per block from the contract.
///
/// This function accounts for the storage rent deposit. I.e. if the contract possesses enough funds
/// then the fee can drop to zero.
fn compute_fee_per_block<T: Trait>(
	free_balance: &BalanceOf<T>,
	contract: &AliveContractInfo<T>,
) -> BalanceOf<T> {
	let free_storage = free_balance
		.checked_div(&T::RentDepositOffset::get())
		.unwrap_or_else(Zero::zero);

	// For now, we treat every empty KV pair as if it was one byte long.
	let empty_pairs_equivalent = contract.empty_pair_count;

	let effective_storage_size = <BalanceOf<T>>::from(
		contract.storage_size + T::StorageSizeOffset::get() + empty_pairs_equivalent,
	)
	.saturating_sub(free_storage);

	effective_storage_size
		.checked_mul(&T::RentByteFee::get())
		.unwrap_or(<BalanceOf<T>>::max_value())
}

/// Returns amount of funds available to consume by rent mechanism.
///
/// Rent mechanism cannot consume more than `rent_allowance` set by the contract and it cannot make
/// the balance lower than [`subsistence_threshold`].
///
/// In case the toal_balance is below the subsistence threshold, this function returns `None`.
fn rent_budget<T: Trait>(
	total_balance: &BalanceOf<T>,
	free_balance: &BalanceOf<T>,
	contract: &AliveContractInfo<T>,
) -> Option<BalanceOf<T>> {
	let subsistence_threshold = Config::<T>::subsistence_threshold_uncached();
	// Reserved balance contributes towards the subsistence threshold to stay consistent
	// with the existential deposit where the reserved balance is also counted.
	if *total_balance < subsistence_threshold {
		return None;
	}

	// However, reserved balance cannot be charged so we need to use the free balance
	// to calculate the actual budget (which can be 0).
	let rent_allowed_to_charge = free_balance.saturating_sub(subsistence_threshold);
	Some(<BalanceOf<T>>::min(
		contract.rent_allowance,
		rent_allowed_to_charge,
	))
}

/// Consider the case for rent payment of the given account and returns a `Verdict`.
///
/// Use `handicap` in case you want to change the reference block number. (To get more details see
/// `snitch_contract_should_be_evicted` ).
fn consider_case<T: Trait>(
	account: &T::AccountId,
	current_block_number: T::BlockNumber,
	handicap: T::BlockNumber,
	contract: &AliveContractInfo<T>,
) -> Verdict<T> {
	// How much block has passed since the last deduction for the contract.
	let blocks_passed = {
		// Calculate an effective block number, i.e. after adjusting for handicap.
		let effective_block_number = current_block_number.saturating_sub(handicap);
		effective_block_number.saturating_sub(contract.deduct_block)
	};
	if blocks_passed.is_zero() {
		// Rent has already been paid
		return Verdict::Exempt;
	}

	let total_balance = T::Currency::total_balance(account);
	let free_balance = T::Currency::free_balance(account);

	// An amount of funds to charge per block for storage taken up by the contract.
	let fee_per_block = compute_fee_per_block::<T>(&free_balance, contract);
	if fee_per_block.is_zero() {
		// The rent deposit offset reduced the fee to 0. This means that the contract
		// gets the rent for free.
		return Verdict::Exempt;
	}

	let rent_budget = match rent_budget::<T>(&total_balance, &free_balance, contract) {
		Some(rent_budget) => rent_budget,
		None => {
			// The contract's total balance is already below subsistence threshold. That
			// indicates that the contract cannot afford to leave a tombstone.
			//
			// So cleanly wipe the contract.
			return Verdict::Kill;
		}
	};

	let dues = fee_per_block
		.checked_mul(&blocks_passed.saturated_into::<u32>().into())
		.unwrap_or(<BalanceOf<T>>::max_value());
	let insufficient_rent = rent_budget < dues;

	// If the rent payment cannot be withdrawn due to locks on the account balance, then evict the
	// account.
	//
	// NOTE: This seems problematic because it provides a way to tombstone an account while
	// avoiding the last rent payment. In effect, someone could retroactively set rent_allowance
	// for their contract to 0.
	let dues_limited = dues.min(rent_budget);
	let can_withdraw_rent = T::Currency::ensure_can_withdraw(
		account,
		dues_limited,
		WithdrawReason::Fee.into(),
		free_balance.saturating_sub(dues_limited),
	)
	.is_ok();

	if insufficient_rent || !can_withdraw_rent {
		// The contract cannot afford the rent payment and has a balance above the subsistence
		// threshold, so it leaves a tombstone.
		let amount = if can_withdraw_rent {
			Some(OutstandingAmount::new(dues_limited))
		} else {
			None
		};
		return Verdict::Evict { amount };
	}

	return Verdict::Charge {
		// We choose to use `dues_limited` here instead of `dues` just to err on the safer side.
		amount: OutstandingAmount::new(dues_limited),
	};
}

/// Enacts the given verdict and returns the updated `ContractInfo`.
///
/// `alive_contract_info` should be from the same address as `account`.
fn enact_verdict<T: Trait>(
	account: &T::AccountId,
	alive_contract_info: AliveContractInfo<T>,
	current_block_number: T::BlockNumber,
	verdict: Verdict<T>,
) -> Option<ContractInfo<T>> {
	match verdict {
		Verdict::Exempt => return Some(ContractInfo::Alive(alive_contract_info)),
		Verdict::Kill => {
			<ContractInfoOf<T>>::remove(account);
			child::kill_storage(
				&alive_contract_info.child_trie_info(),
			);
			<Module<T>>::deposit_event(RawEvent::Evicted(account.clone(), false));
			None
		}
		Verdict::Evict { amount } => {
			if let Some(amount) = amount {
				amount.withdraw(account);
			}

			// Note: this operation is heavy.
			let child_storage_root = child::root(
				&alive_contract_info.child_trie_info(),
			);

			let tombstone = <TombstoneContractInfo<T>>::new(
				&child_storage_root[..],
				alive_contract_info.code_hash,
			);
			let tombstone_info = ContractInfo::Tombstone(tombstone);
			<ContractInfoOf<T>>::insert(account, &tombstone_info);

			child::kill_storage(
				&alive_contract_info.child_trie_info(),
			);

			<Module<T>>::deposit_event(RawEvent::Evicted(account.clone(), true));
			Some(tombstone_info)
		}
		Verdict::Charge { amount } => {
			let contract_info = ContractInfo::Alive(AliveContractInfo::<T> {
				rent_allowance: alive_contract_info.rent_allowance - amount.peek(),
				deduct_block: current_block_number,
				..alive_contract_info
			});
			<ContractInfoOf<T>>::insert(account, &contract_info);

			amount.withdraw(account);
			Some(contract_info)
		}
	}
}

/// Make account paying the rent for the current block number
///
/// NOTE this function performs eviction eagerly. All changes are read and written directly to
/// storage.
pub fn collect_rent<T: Trait>(account: &T::AccountId) -> Option<ContractInfo<T>> {
	let contract_info = <ContractInfoOf<T>>::get(account);
	let alive_contract_info = match contract_info {
		None | Some(ContractInfo::Tombstone(_)) => return contract_info,
		Some(ContractInfo::Alive(contract)) => contract,
	};

	let current_block_number = <frame_system::Module<T>>::block_number();
	let verdict = consider_case::<T>(
		account,
		current_block_number,
		Zero::zero(),
		&alive_contract_info,
	);
	enact_verdict(account, alive_contract_info, current_block_number, verdict)
}

/// Process a report that a contract under the given address should be evicted.
///
/// Enact the eviction right away if the contract should be evicted and return true.
/// Otherwise, **do nothing** and return false.
///
/// The `handicap` parameter gives a way to check the rent to a moment in the past instead
/// of current block. E.g. if the contract is going to be evicted at the current block,
/// `handicap = 1` can defer the eviction for 1 block. This is useful to handicap certain snitchers
/// relative to others.
///
/// NOTE this function performs eviction eagerly. All changes are read and written directly to
/// storage.
pub fn snitch_contract_should_be_evicted<T: Trait>(
	account: &T::AccountId,
	handicap: T::BlockNumber,
) -> bool {
	let contract_info = <ContractInfoOf<T>>::get(account);
	let alive_contract_info = match contract_info {
		None | Some(ContractInfo::Tombstone(_)) => return false,
		Some(ContractInfo::Alive(contract)) => contract,
	};
	let current_block_number = <frame_system::Module<T>>::block_number();
	let verdict = consider_case::<T>(
		account,
		current_block_number,
		handicap,
		&alive_contract_info,
	);

	// Enact the verdict only if the contract gets removed.
	match verdict {
		Verdict::Kill | Verdict::Evict { .. } => {
			enact_verdict(account, alive_contract_info, current_block_number, verdict);
			true
		}
		_ => false,
	}
}

/// Returns the projected time a given contract will be able to sustain paying its rent. The
/// returned projection is relevant for the current block, i.e. it is as if the contract was
/// accessed at the beginning of the current block. Returns `None` in case if the contract was
/// evicted before or as a result of the rent collection.
///
/// The returned value is only an estimation. It doesn't take into account any top ups, changing the
/// rent allowance, or any problems coming from withdrawing the dues.
///
/// NOTE that this is not a side-effect free function! It will actually collect rent and then
/// compute the projection. This function is only used for implementation of an RPC method through
/// `RuntimeApi` meaning that the changes will be discarded anyway.
pub fn compute_rent_projection<T: Trait>(
	account: &T::AccountId,
) -> RentProjectionResult<T::BlockNumber> {
	let contract_info = <ContractInfoOf<T>>::get(account);
	let alive_contract_info = match contract_info {
		None | Some(ContractInfo::Tombstone(_)) => return Err(ContractAccessError::IsTombstone),
		Some(ContractInfo::Alive(contract)) => contract,
	};
	let current_block_number = <frame_system::Module<T>>::block_number();
	let verdict = consider_case::<T>(
		account,
		current_block_number,
		Zero::zero(),
		&alive_contract_info,
	);
	let new_contract_info =
		enact_verdict(account, alive_contract_info, current_block_number, verdict);

	// Check what happened after enaction of the verdict.
	let alive_contract_info = match new_contract_info {
		None | Some(ContractInfo::Tombstone(_)) => return Err(ContractAccessError::IsTombstone),
		Some(ContractInfo::Alive(contract)) => contract,
	};

	// Compute how much would the fee per block be with the *updated* balance.
	let total_balance = T::Currency::total_balance(account);
	let free_balance = T::Currency::free_balance(account);
	let fee_per_block = compute_fee_per_block::<T>(&free_balance, &alive_contract_info);
	if fee_per_block.is_zero() {
		return Ok(RentProjection::NoEviction);
	}

	// Then compute how much the contract will sustain under these circumstances.
	let rent_budget = rent_budget::<T>(&total_balance, &free_balance, &alive_contract_info).expect(
		"the contract exists and in the alive state;
		the updated balance must be greater than subsistence deposit;
		this function doesn't return `None`;
		qed
		",
	);
	let blocks_left = match rent_budget.checked_div(&fee_per_block) {
		Some(blocks_left) => blocks_left,
		None => {
			// `fee_per_block` is not zero here, so `checked_div` can return `None` if
			// there is an overflow. This cannot happen with integers though. Return
			// `NoEviction` here just in case.
			return Ok(RentProjection::NoEviction);
		}
	};

	let blocks_left = blocks_left.saturated_into::<u32>().into();
	Ok(RentProjection::EvictionAt(
		current_block_number + blocks_left,
	))
}

/// Restores the destination account using the origin as prototype.
///
/// The restoration will be performed iff:
/// - origin exists and is alive,
/// - the origin's storage is not written in the current block
/// - the restored account has tombstone
/// - the tombstone matches the hash of the origin storage root, and code hash.
///
/// Upon succesful restoration, `origin` will be destroyed, all its funds are transferred to
/// the restored account. The restored account will inherit the last write block and its last
/// deduct block will be set to the current block.
pub fn restore_to<T: Trait>(
	origin: T::AccountId,
	dest: T::AccountId,
	code_hash: CodeHash<T>,
	rent_allowance: BalanceOf<T>,
	delta: Vec<crate::exec::StorageKey>,
) -> Result<(), &'static str> {
	let mut origin_contract = <ContractInfoOf<T>>::get(&origin)
		.and_then(|c| c.get_alive())
		.ok_or("Cannot restore from inexisting or tombstone contract")?;

	let child_trie_info = origin_contract.child_trie_info();

	let current_block = <frame_system::Module<T>>::block_number();

	if origin_contract.last_write == Some(current_block) {
		return Err("Origin TrieId written in the current block");
	}

	let dest_tombstone = <ContractInfoOf<T>>::get(&dest)
		.and_then(|c| c.get_tombstone())
		.ok_or("Cannot restore to inexisting or alive contract")?;

	let last_write = if !delta.is_empty() {
		Some(current_block)
	} else {
		origin_contract.last_write
	};

	let key_values_taken = delta.iter()
		.filter_map(|key| {
			child::get_raw(&child_trie_info, &blake2_256(key)).map(|value| {
				child::kill(&child_trie_info, &blake2_256(key));
				(key, value)
			})
		})
		.collect::<Vec<_>>();

	let tombstone = <TombstoneContractInfo<T>>::new(
		// This operation is cheap enough because last_write (delta not included)
		// is not this block as it has been checked earlier.
		&child::root(&child_trie_info)[..],
		code_hash,
	);

	if tombstone != dest_tombstone {
		for (key, value) in key_values_taken {
			child::put_raw(&child_trie_info, &blake2_256(key), &value);
		}

		return Err("Tombstones don't match");
	}

	origin_contract.storage_size -= key_values_taken.iter()
		.map(|(_, value)| value.len() as u32)
		.sum::<u32>();

	<ContractInfoOf<T>>::remove(&origin);
	<ContractInfoOf<T>>::insert(&dest, ContractInfo::Alive(AliveContractInfo::<T> {
		trie_id: origin_contract.trie_id,
		storage_size: origin_contract.storage_size,
		empty_pair_count: origin_contract.empty_pair_count,
		total_pair_count: origin_contract.total_pair_count,
		code_hash,
		rent_allowance,
		deduct_block: current_block,
		last_write,
	}));

	let origin_free_balance = T::Currency::free_balance(&origin);
	T::Currency::make_free_balance_be(&origin, <BalanceOf<T>>::zero());
	T::Currency::deposit_creating(&dest, origin_free_balance);

	Ok(())
}<|MERGE_RESOLUTION|>--- conflicted
+++ resolved
@@ -18,11 +18,7 @@
 
 use crate::{
 	AliveContractInfo, BalanceOf, ContractInfo, ContractInfoOf, Module, RawEvent,
-<<<<<<< HEAD
-	TombstoneContractInfo, Trait, CodeHash,
-=======
 	TombstoneContractInfo, Trait, CodeHash, Config
->>>>>>> 60e3a693
 };
 use sp_std::prelude::*;
 use sp_io::hashing::blake2_256;
