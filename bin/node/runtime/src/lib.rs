--- conflicted
+++ resolved
@@ -81,12 +81,8 @@
 	// and set impl_version to 0. If only runtime
 	// implementation changes and behavior does not, then leave spec_version as
 	// is and increment impl_version.
-	spec_version: 216,
-<<<<<<< HEAD
+	spec_version: 217,
 	impl_version: 0,
-=======
-	impl_version: 1,
->>>>>>> 2723b9cc
 	apis: RUNTIME_API_VERSIONS,
 };
 
