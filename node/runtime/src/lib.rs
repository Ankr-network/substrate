--- conflicted
+++ resolved
@@ -84,13 +84,8 @@
 	// and set impl_version to equal spec_version. If only runtime
 	// implementation changes and behavior does not, then leave spec_version as
 	// is and increment impl_version.
-<<<<<<< HEAD
-	spec_version: 159,
-	impl_version: 159,
-=======
-	spec_version: 169,
-	impl_version: 169,
->>>>>>> 7010ec77
+	spec_version: 170,
+	impl_version: 170,
 	apis: RUNTIME_API_VERSIONS,
 };
 
