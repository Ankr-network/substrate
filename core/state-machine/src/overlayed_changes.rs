--- conflicted
+++ resolved
@@ -21,53 +21,9 @@
 use codec::Decode;
 use crate::changes_trie::{NO_EXTRINSIC_INDEX, Configuration as ChangesTrieConfig};
 use primitives::storage::well_known_keys::EXTRINSIC_INDEX;
-<<<<<<< HEAD
-use smallvec::SmallVec;
-
-#[derive(Debug, Clone, PartialEq)]
-/// State of a transaction, the states are stored
-/// in a linear indexed history.
-pub(crate) enum TransactionState {
-	/// Overlay is under change and can still be dropped.
-	Pending,
-	/// Overlay is under change and can still be dropped.
-	/// This also mark the start of a transaction.
-	TxPending,
-	/// Information is committed, but can still be dropped
-	/// from `discard_prospective` or `discard_transaction`
-	/// of a parent transaction.
-	Prospective,
-	/// Committed is information that cannot be dropped.
-	Committed,
-	/// Transaction or prospective has been dropped.
-	/// Information pointing to this indexed historic state should
-	/// not be returned and can be removed.
-	Dropped,
-}
-
-
-/// Treshold of operation before running a garbage colletion
-/// on a transaction operation.
-/// Should be same as `TRIGGER_COMMIT_GC` or higher
-/// (we most likely do not want lower as transaction are
-/// possibly more frequent than commit).
-const TRIGGER_TRANSACTION_GC: usize = 100_000;
-
-/// Treshold of operation before running a garbage colletion
-/// on a commit operation.
-/// We may want a lower value than for a transaction, even
-/// a 1 if we want to do it between every operation.
-const TRIGGER_COMMIT_GC: usize = 10_000;
-
-/// Used to count big content as multiple operation.
-/// This is a number of octet.
-/// Set to 0 to ignore.
-const ADD_CONTENT_SIZE_UNIT: usize = 64;
-=======
 use historied_data::linear::{States, History};
 use historied_data::State as TransactionState;
 use historied_data::DEFAULT_GC_CONF;
->>>>>>> 8d45d31d
 
 /// The overlayed changes to state to be queried on top of the backend.
 ///
@@ -97,28 +53,6 @@
 	pub extrinsics: Option<BTreeSet<u32>>,
 }
 
-<<<<<<< HEAD
-/// History of value that are related to a state history (eg field `history` of
-/// an `OverlayedChangeSet`).
-///
-/// Values are always paired with a state history index.
-#[derive(Debug, Clone)]
-#[cfg_attr(test, derive(PartialEq))]
-pub(crate) struct History<V>(SmallVec<[(V, usize); ALLOCATED_HISTORY]>);
-
-impl<V> Default for History<V> {
-	fn default() -> Self {
-		History(SmallVec::new())
-	}
-}
-
-/// Size of preallocated history per element.
-/// Currently at two for committed and prospective only.
-/// It means that using transaction in a module got a direct allocation cost.
-const ALLOCATED_HISTORY: usize = 2;
-
-=======
->>>>>>> 8d45d31d
 /// Overlayed change set, keep history of values.
 ///
 /// This does not work by stacking hashmap for transaction,
@@ -127,36 +61,15 @@
 /// When dropping or committing a layer of transaction,
 /// history for each values is kept until
 /// next mutable access to the value.
-<<<<<<< HEAD
-#[derive(Debug, Clone)]
-#[cfg_attr(test, derive(PartialEq))]
-pub struct OverlayedChangeSet {
-	/// Indexed state history.
-	pub(crate) history: Vec<TransactionState>,
-=======
 #[derive(Debug, Clone, Default)]
 #[cfg_attr(test, derive(PartialEq))]
 pub struct OverlayedChangeSet {
 	/// Indexed state history.
 	pub(crate) history: States,
->>>>>>> 8d45d31d
 	/// Top level storage changes.
 	pub(crate) top: HashMap<Vec<u8>, History<OverlayedValue>>,
 	/// Child storage changes.
 	pub(crate) children: HashMap<Vec<u8>, (HashMap<Vec<u8>, History<OverlayedValue>>)>,
-<<<<<<< HEAD
-}
-
-impl Default for OverlayedChangeSet {
-	fn default() -> Self {
-		OverlayedChangeSet {
-			history: vec![TransactionState::Pending],
-			top: Default::default(),
-			children: Default::default(),
-		}
-	}
-=======
->>>>>>> 8d45d31d
 }
 
 #[cfg(test)]
@@ -166,336 +79,13 @@
 		let mut result = OverlayedChangeSet::default();
 		result.top = iter.into_iter().map(|(k, v)| (k, {
 			let mut history = History::default();
-<<<<<<< HEAD
-			history.push(v, 0);
-=======
 			history.unsafe_push(v, 0);
->>>>>>> 8d45d31d
 			history
 		})).collect();
 		result
 	}
 }
 
-<<<<<<< HEAD
-impl<V> std::ops::Index<usize> for History<V> {
-	type Output = (V, usize);
-	fn index(&self, index: usize) -> &Self::Output {
-		self.0.index(index)
-	}
-}
-
-impl<V> std::ops::IndexMut<usize> for History<V> {
-	fn index_mut(&mut self, index: usize) -> &mut Self::Output {
-		self.0.index_mut(index)
-	}
-}
-
-impl<V> History<V> {
-
-	#[cfg(test)]
-	/// Create an history from an existing history.
-	pub fn from_iter(input: impl IntoIterator<Item = (V, usize)>) -> Self {
-		let mut history = History::default();
-		for v in input {
-			history.push(v.0, v.1);
-		}
-		history
-	}
-
-	fn len(&self) -> usize {
-		self.0.len()
-	}
-
-	fn truncate(&mut self, index: usize) {
-		self.0.truncate(index)
-	}
-
-	fn pop(&mut self) -> Option<(V, usize)> {
-		self.0.pop()
-	}
-
-	// should only be call after a get_mut check
-	fn push(&mut self, val: V, tx_index: usize) {
-		self.0.push((val, tx_index))
-	}
-
-	/// Access to latest pending value (non dropped state in history).
-	/// When possible please prefer `get_mut` as it can free
-	/// some memory.
-	fn get(&self, history: &[TransactionState]) -> Option<&V> {
-		// index is never 0, 
-		let mut index = self.len();
-		if index == 0 {
-			return None;
-		}
-		debug_assert!(history.len() >= index); 
-		while index > 0 {
-			index -= 1;
-			let history_index = self[index].1;
-			match history[history_index] {
-				TransactionState::Dropped => (), 
-				TransactionState::Pending
-				| TransactionState::TxPending
-				| TransactionState::Prospective
-				| TransactionState::Committed =>
-					return Some(&self[index].0),
-			}
-		}
-		None
-	}
-
-	#[cfg(test)]
-	fn get_prospective(&self, history: &[TransactionState]) -> Option<&V> {
-		// index is never 0, 
-		let mut index = self.len();
-		if index == 0 {
-			return None;
-		}
-		debug_assert!(history.len() >= index); 
-		while index > 0 {
-			index -= 1;
-			let history_index = self[index].1;
-			match history[history_index] {
-				TransactionState::Pending
-				| TransactionState::TxPending
-				| TransactionState::Prospective =>
-					return Some(&self[index].0),
-				TransactionState::Committed
-				| TransactionState::Dropped => (), 
-			}
-		}
-		None
-	}
-
-	#[cfg(test)]
-	fn get_committed(&self, history: &[TransactionState]) -> Option<&V> {
-		// index is never 0, 
-		let mut index = self.len();
-		if index == 0 {
-			return None;
-		}
-		debug_assert!(history.len() >= index); 
-		while index > 0 {
-			index -= 1;
-			let history_index = self[index].1;
-			match history[history_index] {
-				TransactionState::Committed =>
-					return Some(&self[index].0),
-				TransactionState::Pending
-				| TransactionState::TxPending
-				| TransactionState::Prospective
-				| TransactionState::Dropped => (), 
-			}
-		}
-		None
-	}
-
-	fn into_committed(mut self, history: &[TransactionState]) -> Option<V> {
-		// index is never 0, 
-		let mut index = self.len();
-		if index == 0 {
-			return None;
-		}
-		// internal method: should be use properly
-		// (history of the right overlay change set
-		// is size aligned).
-		debug_assert!(history.len() >= index); 
-		while index > 0 {
-			index -= 1;
-			let history_index = self[index].1;
-			match history[history_index] {
-				TransactionState::Committed => {
-					self.truncate(index + 1);
-					return self.pop().map(|v| v.0);
-				},
-				TransactionState::Pending
-				| TransactionState::TxPending
-				| TransactionState::Prospective
-				| TransactionState::Dropped => (), 
-			}
-		}
-		None
-	}
-
-	/// Access to latest pending value (non dropped state in history).
-	/// This method uses `get_mut` and do remove pending
-	/// This method remove latest dropped value up to the latest valid value.
-	fn get_mut(&mut self, history: &[TransactionState]) -> Option<(&mut V, usize)> {
-
-		let mut index = self.len();
-		if index == 0 {
-			return None;
-		}
-		// internal method: should be use properly
-		// (history of the right overlay change set
-		// is size aligned).
-		debug_assert!(history.len() >= index); 
-		while index > 0 {
-			index -= 1;
-			let history_index = self[index].1;
-			match history[history_index] {
-				TransactionState::Committed => {
-					// here we could gc all preceding values but that is additional cost
-					// and get_mut should stop at pending following committed.
-					let tx = self[index].1;
-					return Some((&mut self[index].0, tx))
-				},
-				TransactionState::Pending
-				| TransactionState::TxPending
-				| TransactionState::Prospective => {
-					let tx = self[index].1;
-					return Some((&mut self[index].0, tx))
-				},
-				TransactionState::Dropped => { let _ = self.pop(); },
-			}
-		}
-		None
-	}
-
-	/// Set a value, it uses a state history as parameter.
-	/// This method uses `get_mut` and do remove pending
-	/// dropped value.
-	fn set(&mut self, history: &[TransactionState], val: V) {
-		if let Some((v, index)) = self.get_mut(history) {
-			if index == history.len() - 1 {
-				*v = val;
-				return;
-			}
-		}
-		self.push(val, history.len() - 1);
-	}
-
-	/// Garbage collect a history, act as a `get_mut` with additional cost.
-	/// If `eager` is true, all dropped value are removed even if it means shifting
-	/// array byte. Otherwhise we mainly ensure collection up to last Commit state
-	/// (truncate left size).
-	fn gc(
-		&mut self,
-		history: &[TransactionState],
-		tx_index: Option<&[usize]>,
-	) -> Option<(&mut V, usize)> {
-		if let Some(tx_index) = tx_index {
-			let mut tx_index = &tx_index[..];
-			let mut index = self.len();
-			if index == 0 {
-				return None;
-			}
-			let mut bellow_value = usize::max_value();
-			let mut result: Option<usize> = None;
-			// internal method: should be use properly
-			// (history of the right overlay change set
-			// is size aligned).
-			debug_assert!(history.len() >= index); 
-			while index > 0 {
-				index -= 1;
-				let history_index = self[index].1;
-				match history[history_index] {
-					TransactionState::Committed => {
-						for _ in 0..index {
-							let _ = self.0.remove(0);
-						}
-						result = Some(result.map(|i| i - index).unwrap_or(0));
-						index = 0;
-					},
-					TransactionState::Pending
-					| TransactionState::Prospective => {
-						if history_index >= bellow_value {
-							let _ = self.0.remove(index);
-							result.as_mut().map(|i| *i = *i - 1);
-						} else {
-							if result.is_none() {
-								result = Some(index);
-							}
-							while bellow_value > history_index {
-								// bellow_value = pop
-								let split = tx_index.split_last()
-									.map(|(v, sl)| (*v, sl))
-									.unwrap_or((0, &[]));
-								bellow_value = split.0;
-								tx_index = split.1;
-							}
-						}
-					},
-					TransactionState::TxPending => {
-						if history_index >= bellow_value {
-							let _ = self.0.remove(index);
-							result.as_mut().map(|i| *i = *i - 1);
-						} else {
-							if result.is_none() {
-								result = Some(index);
-							}
-						}
-						bellow_value = usize::max_value();
-					},
-					TransactionState::Dropped => {
-						let _ = self.0.remove(index);
-					},
-				}
-			}
-			if let Some(index) = result {
-				let tx = self[index].1.clone();
-				Some((&mut self[index].0, tx))
-			} else { None }
-
-		} else {
-			return self.get_mut(history);
-		}
-	}
-}
-
-impl History<OverlayedValue> {
-
-	/// Variant of `set` value that update extrinsics.
-	/// It does remove latest dropped values.
-	fn set_with_extrinsic(
-		&mut self, history: &[TransactionState],
-		val: Option<Vec<u8>>,
-		extrinsic_index: Option<u32>,
-	) {
-		if let Some(extrinsic) = extrinsic_index {
-			self.set_with_extrinsic_inner(history, val, extrinsic)
-		} else {
-			self.set(history, OverlayedValue {
-				value: val,
-				extrinsics: None,
-			})
-		}
-	}
-
-	fn set_with_extrinsic_inner(
-		&mut self, history: &[TransactionState],
-		val: Option<Vec<u8>>,
-		extrinsic_index: u32,
-	) {
-		let state = history.len() - 1;
-		if let Some((mut current, current_index)) = self.get_mut(history) {
-
-			if current_index == state {
-				current.value = val;
-				current.extrinsics.get_or_insert_with(Default::default)
-					.insert(extrinsic_index);
-
-			} else {
-				let mut extrinsics = current.extrinsics.clone();
-				extrinsics.get_or_insert_with(Default::default)
-					.insert(extrinsic_index);
-				self.push(OverlayedValue {
-					value: val,
-					extrinsics,
-				}, state);
-			}
-		} else {
-			let mut extrinsics: Option<BTreeSet<u32>> = None;
-			extrinsics.get_or_insert_with(Default::default)
-				.insert(extrinsic_index);
-
-			self.push(OverlayedValue {
-				 value: val,
-				 extrinsics,
-			}, state);
-
-=======
 /// Variant of `set` value that update extrinsics.
 /// It does remove latest dropped values.
 fn set_with_extrinsic_overlayed_value(
@@ -536,7 +126,6 @@
 				value,
 				extrinsics,
 			}, state);
->>>>>>> 8d45d31d
 		}
 	} else {
 		let mut extrinsics: Option<BTreeSet<u32>> = None;
@@ -549,30 +138,12 @@
 		}, state);
 
 	}
-
 }
 
 impl OverlayedChangeSet {
 	/// Garbage collect.
 	fn gc(&mut self, eager: bool) {
 		let eager = if eager {
-<<<<<<< HEAD
-			let mut tx_ixs = Vec::new();
-			for (i, h) in self.history.iter().enumerate() {
-				if &TransactionState::TxPending == h {
-					tx_ixs.push(i);
-				}
-			}
-			Some(tx_ixs)
-		} else {
-			None
-		};
-		let history = self.history.as_slice();
-		// retain does change values
-		self.top.retain(|_, h| h.gc(history, eager.as_ref().map(|t| t.as_slice())).is_some());
-		self.children.retain(|_, m| {
-			m.retain(|_, h| h.gc(history, eager.as_ref().map(|t| t.as_slice())).is_some());
-=======
 			let transaction_index = self.history.transaction_indexes();
 			Some(transaction_index)
 		} else {
@@ -584,15 +155,10 @@
 		self.top.retain(|_, h_value| h_value.gc(history, eager()).is_some());
 		self.children.retain(|_, m| {
 			m.retain(|_, h_value| h_value.gc(history, eager()).is_some());
->>>>>>> 8d45d31d
 			m.len() > 0
 		});
 	}
 
-<<<<<<< HEAD
-
-=======
->>>>>>> 8d45d31d
 	/// Whether the change set is empty.
 	pub fn is_empty(&self) -> bool {
 		self.top.is_empty() && self.children.is_empty()
@@ -600,161 +166,40 @@
 
 	/// Discard prospective changes to state.
 	pub fn discard_prospective(&mut self) {
-<<<<<<< HEAD
-		let mut i = self.history.len();
-		while i > 0 {
-			i -= 1;
-			match self.history[i] {
-				TransactionState::Dropped => (),
-				TransactionState::Pending
-				| TransactionState::TxPending
-				| TransactionState::Prospective => self.history[i] = TransactionState::Dropped,
-				TransactionState::Committed => break,
-			}
-		}
-		self.history.push(TransactionState::Pending);
-=======
 		self.history.discard_prospective();
->>>>>>> 8d45d31d
 	}
 
 	/// Commit prospective changes to state.
 	pub fn commit_prospective(&mut self) {
-<<<<<<< HEAD
-		debug_assert!(self.history.len() > 0);
-		let mut i = self.history.len();
-		while i > 0 {
-			i -= 1;
-			match self.history[i] {
-				TransactionState::Dropped => (), 
-				TransactionState::Prospective
-				| TransactionState::TxPending
-				| TransactionState::Pending => self.history[i] = TransactionState::Committed,
-				| TransactionState::Committed => break,
-			}
-		}
-		self.history.push(TransactionState::Pending);
-=======
 		self.history.commit_prospective();
->>>>>>> 8d45d31d
 	}
 
 	/// Create a new transactional layer.
 	pub fn start_transaction(&mut self) {
-<<<<<<< HEAD
-		self.history.push(TransactionState::TxPending);
-=======
 		self.history.start_transaction();
->>>>>>> 8d45d31d
 	}
 
 	/// Discard a transactional layer.
 	/// A transaction is always running (history always end with pending).
 	pub fn discard_transaction(&mut self) {
-<<<<<<< HEAD
-		let mut i = self.history.len();
-		while i > 0 {
-			i -= 1;
-			match self.history[i] {
-				TransactionState::Dropped => (), 
-				TransactionState::Prospective
-				| TransactionState::Pending => self.history[i] = TransactionState::Dropped,
-				TransactionState::TxPending => {
-					self.history[i] = TransactionState::Dropped;
-					break;
-				},
-				TransactionState::Committed => break,
-			}
-		}
-		self.history.push(TransactionState::Pending);
-=======
 		self.history.discard_transaction();
->>>>>>> 8d45d31d
 	}
 
 	/// Commit a transactional layer.
 	pub fn commit_transaction(&mut self) {
-<<<<<<< HEAD
-		let mut i = self.history.len();
-		while i > 0 {
-			i -= 1;
-			match self.history[i] {
-				TransactionState::Prospective
-				| TransactionState::Dropped => (), 
-				TransactionState::Pending => self.history[i] = TransactionState::Prospective,
-				TransactionState::TxPending => {
-					self.history[i] = TransactionState::Prospective;
-					break;
-				},
-				TransactionState::Committed => break,
-			}
-		}
-		self.history.push(TransactionState::Pending);
-=======
 		self.history.commit_transaction();
->>>>>>> 8d45d31d
 	}
 
 	/// Iterator over current state of the overlay.
 	pub fn top_iter_overlay(&self) -> impl Iterator<Item = (&[u8], &OverlayedValue)> {
 		self.top.iter()
 			.filter_map(move |(k, v)|
-<<<<<<< HEAD
-				v.get(self.history.as_slice()).map(|v| (k.as_slice(), v)))
-=======
 				v.get(self.history.as_ref()).map(|v| (k.as_slice(), v)))
->>>>>>> 8d45d31d
 	}
 
 	/// Iterator over current state of the overlay.
 	pub fn top_iter(&self) -> impl Iterator<Item = (&[u8], Option<&[u8]>)> {
 		self.top_iter_overlay().map(|(k, v)| (k, v.value.as_ref().map(|v| v.as_slice())))
-<<<<<<< HEAD
-	}
-
-	/// Iterator over current state of the overlay.
-	pub fn child_iter_overlay(
-		&self,
-		storage_key: &[u8],
-	) -> impl Iterator<Item = (&[u8], &OverlayedValue)> {
-		self.children.get(storage_key)
-			.into_iter()
-			.flat_map(move |child| child.iter()
-				.filter_map(move |(k, v)|
-					v.get(self.history.as_slice()).map(|v| (k.as_slice(), v)))
-			)
-	}
-
-	/// Iterator over current state of the overlay.
-	pub fn child_iter(&self, storage_key: &[u8]) -> impl Iterator<Item = (&[u8], Option<&[u8]>)> {
-		self.child_iter_overlay(storage_key).map(|(k, v)| (k, v.value.as_ref().map(|v| v.as_slice())))
-	}
-
-	/// Iterator over current state of the overlay.
-	pub fn children_iter_overlay(
-		&self,
-	) -> impl Iterator<Item=(&[u8], impl Iterator<Item = (&[u8], &OverlayedValue)>)> {
-		self.children.iter()
-			.map(move |(keyspace, child)| (keyspace.as_slice(), child.iter()
-				.filter_map(move |(k, v)|
-					v.get(self.history.as_slice()).map(|v| (k.as_slice(), v)))
-			))
-	}
-
-	/// Iterator over current state of the overlay.
-	pub fn children_iter(
-		&self,
-	) -> impl Iterator<Item=(&[u8], impl Iterator<Item = (&[u8], Option<&[u8]>)>)> {
-		self.children.iter()
-			.map(move |(keyspace, child)| (keyspace.as_slice(), child.iter()
-				.filter_map(move |(k, v)|
-					v.get(self.history.as_slice())
-						.map(|v| (k.as_slice(), v.value.as_ref().map(|v| v.as_slice()))))
-			))
-	}
-
-	/// Iterator over current state of the overlay.
-=======
 	}
 
 	/// Iterator over current state of the overlay.
@@ -799,18 +244,13 @@
 	}
 
 	/// Iterator over current state of the overlay.
->>>>>>> 8d45d31d
 	pub fn owned_children_iter<'a>(
 		&'a self,
 	) -> impl Iterator<Item=(Vec<u8>, impl Iterator<Item = (Vec<u8>, Option<Vec<u8>>)> + 'a)> + 'a {
 		self.children.iter()
 			.map(move |(keyspace, child)| (keyspace.to_vec(), child.iter()
 				.filter_map(move |(k, v)|
-<<<<<<< HEAD
-					v.get(self.history.as_slice())
-=======
 					v.get(self.history.as_ref())
->>>>>>> 8d45d31d
 						.map(|v| (k.to_vec(), v.value.as_ref().map(|v| v.to_vec()))))
 			))
 	}
@@ -822,11 +262,7 @@
 	pub(crate) fn top_prospective(&self) -> HashMap<Vec<u8>, OverlayedValue> {
 		let mut result = HashMap::new();
 		for (k, v) in self.top.iter() {
-<<<<<<< HEAD
-			if let Some(v) = v.get_prospective(self.history.as_slice()) {
-=======
 			if let Some(v) = v.get_prospective(self.history.as_ref()) {
->>>>>>> 8d45d31d
 				result.insert(k.clone(), v.clone());
 			}
 		}
@@ -839,11 +275,7 @@
 	pub(crate) fn top_committed(&self) -> HashMap<Vec<u8>, OverlayedValue> {
 		let mut result = HashMap::new();
 		for (k, v) in self.top.iter() {
-<<<<<<< HEAD
-			if let Some(v) = v.get_committed(self.history.as_slice()) {
-=======
 			if let Some(v) = v.get_committed(self.history.as_ref()) {
->>>>>>> 8d45d31d
 				result.insert(k.clone(), v.clone());
 			}
 		}
@@ -885,15 +317,9 @@
 	/// to the backend); Some(None) if the key has been deleted. Some(Some(...)) for a key whose
 	/// value has been set.
 	pub fn storage(&self, key: &[u8]) -> Option<Option<&[u8]>> {
-<<<<<<< HEAD
-		if let Some(overlay_val) = self.changes.top.get(key) {
-			if let Some(o_val) = overlay_val.get(self.changes.history.as_slice()) {
-				return Some(o_val.value.as_ref().map(|v| v.as_slice()))
-=======
 		if let Some(overlay_value) = self.changes.top.get(key) {
 			if let Some(o_value) = overlay_value.get(self.changes.history.as_ref()) {
 				return Some(o_value.value.as_ref().map(|v| v.as_slice()))
->>>>>>> 8d45d31d
 			}
 		}
 		None
@@ -904,57 +330,28 @@
 	/// value has been set.
 	pub fn child_storage(&self, storage_key: &[u8], key: &[u8]) -> Option<Option<&[u8]>> {
 		if let Some(map) = self.changes.children.get(storage_key) {
-<<<<<<< HEAD
-			if let Some(overlay_val) = map.get(key) {
-				if let Some(o_val) = overlay_val.get(self.changes.history.as_slice()) {
-					return Some(o_val.value.as_ref().map(|v| v.as_slice()))
-=======
 			if let Some(overlay_value) = map.get(key) {
 				if let Some(o_value) = overlay_value.get(self.changes.history.as_ref()) {
 					return Some(o_value.value.as_ref().map(|v| v.as_slice()))
->>>>>>> 8d45d31d
 				}
 			}
 		}
 		None
-	}
-
-	fn add_cost_op(&mut self, val: &Option<Vec<u8>>) {
-		let content_cost = if ADD_CONTENT_SIZE_UNIT > 0 {
-			val.as_ref().map(|s| s.len() / ADD_CONTENT_SIZE_UNIT).unwrap_or(0)
-		} else { 0 };
-		self.operation_from_last_gc += 1 + content_cost;
 	}
 
 	/// Inserts the given key-value pair into the prospective change set.
 	///
 	/// `None` can be used to delete a value specified by the given key.
-<<<<<<< HEAD
-	pub fn set_storage(&mut self, key: Vec<u8>, val: Option<Vec<u8>>) {
-		self.add_cost_op(&val);
-		let extrinsic_index = self.extrinsic_index();
-		let entry = self.changes.top.entry(key).or_default();
-		entry.set_with_extrinsic(self.changes.history.as_slice(), val, extrinsic_index);
-=======
 	pub fn set_storage(&mut self, key: Vec<u8>, value: Option<Vec<u8>>) {
 		self.operation_from_last_gc += DEFAULT_GC_CONF.operation_cost(value.as_ref());
 		let extrinsic_index = self.extrinsic_index();
 		let entry = self.changes.top.entry(key).or_default();
 		set_with_extrinsic_overlayed_value(entry, self.changes.history.as_ref(), value, extrinsic_index);
->>>>>>> 8d45d31d
 	}
 
 	/// Inserts the given key-value pair into the prospective child change set.
 	///
 	/// `None` can be used to delete a value specified by the given key.
-<<<<<<< HEAD
-	pub(crate) fn set_child_storage(&mut self, storage_key: Vec<u8>, key: Vec<u8>, val: Option<Vec<u8>>) {
-		self.add_cost_op(&val);
-		let extrinsic_index = self.extrinsic_index();
-		let map_entry = self.changes.children.entry(storage_key).or_default();
-		let entry = map_entry.entry(key).or_default();
-		entry.set_with_extrinsic(self.changes.history.as_slice(), val, extrinsic_index);
-=======
 	pub(crate) fn set_child_storage(
 		&mut self,
 		storage_key: Vec<u8>,
@@ -971,7 +368,6 @@
 			value,
 			extrinsic_index,
 		);
->>>>>>> 8d45d31d
 	}
 
 	/// Clear child storage of given storage key.
@@ -982,19 +378,11 @@
 	/// [`discard_prospective`]: #method.discard_prospective
 	pub(crate) fn clear_child_storage(&mut self, storage_key: &[u8]) {
 		let extrinsic_index = self.extrinsic_index();
-<<<<<<< HEAD
-		let history = self.changes.history.as_slice();
-		let map_entry = self.changes.children.entry(storage_key.to_vec()).or_default();
-
-		self.operation_from_last_gc += map_entry.len();
-		map_entry.values_mut().for_each(|e| e.set_with_extrinsic(history, None, extrinsic_index));
-=======
 		let history = self.changes.history.as_ref();
 		let map_entry = self.changes.children.entry(storage_key.to_vec()).or_default();
 
 		self.operation_from_last_gc += map_entry.len();
 		map_entry.values_mut().for_each(|e| set_with_extrinsic_overlayed_value(e, history, None, extrinsic_index));
->>>>>>> 8d45d31d
 	}
 
 	/// Removes all key-value pairs which keys share the given prefix.
@@ -1006,17 +394,6 @@
 	pub(crate) fn clear_prefix(&mut self, prefix: &[u8]) {
 		let extrinsic_index = self.extrinsic_index();
 
-<<<<<<< HEAD
-		let mut nb_remove = 0;
-		for (key, entry) in self.changes.top.iter_mut() {
-			if key.starts_with(prefix) {
-				nb_remove += 1;
-				entry.set_with_extrinsic(self.changes.history.as_slice(), None, extrinsic_index);
-			}
-		}
-
-		self.operation_from_last_gc += nb_remove;
-=======
 		let mut number_removed = 0;
 		for (key, entry) in self.changes.top.iter_mut() {
 			if key.starts_with(prefix) {
@@ -1026,23 +403,11 @@
 		}
 
 		self.operation_from_last_gc += number_removed;
->>>>>>> 8d45d31d
 	}
 
 	pub(crate) fn clear_child_prefix(&mut self, storage_key: &[u8], prefix: &[u8]) {
 		let extrinsic_index = self.extrinsic_index();
 		if let Some(child_change) = self.changes.children.get_mut(storage_key) {
-<<<<<<< HEAD
-			let mut nb_remove = 0;
-			for (key, entry) in child_change.iter_mut() {
-				if key.starts_with(prefix) {
-					nb_remove += 1;
-					entry.set_with_extrinsic(self.changes.history.as_slice(), None, extrinsic_index);
-				}
-			}
-
-			self.operation_from_last_gc += nb_remove;
-=======
 			let mut number_removed = 0;
 			for (key, entry) in child_change.iter_mut() {
 				if key.starts_with(prefix) {
@@ -1052,18 +417,13 @@
 			}
 
 			self.operation_from_last_gc += number_removed;
->>>>>>> 8d45d31d
 		}
 	}
 
 	/// Discard prospective changes to state.
 	pub fn discard_prospective(&mut self) {
 		self.changes.discard_prospective();
-<<<<<<< HEAD
-		if self.operation_from_last_gc > TRIGGER_COMMIT_GC {
-=======
 		if self.operation_from_last_gc > DEFAULT_GC_CONF.trigger_commit_gc {
->>>>>>> 8d45d31d
 			self.operation_from_last_gc = 0;
 			self.gc(true);
 		}
@@ -1072,11 +432,7 @@
 	/// Commit prospective changes to state.
 	pub fn commit_prospective(&mut self) {
 		self.changes.commit_prospective();
-<<<<<<< HEAD
-		if self.operation_from_last_gc > TRIGGER_COMMIT_GC {
-=======
 		if self.operation_from_last_gc > DEFAULT_GC_CONF.trigger_commit_gc {
->>>>>>> 8d45d31d
 			self.operation_from_last_gc = 0;
 			self.gc(true);
 		}
@@ -1085,11 +441,7 @@
 	/// Create a new transactional layer.
 	pub fn start_transaction(&mut self) {
 		self.changes.start_transaction();
-<<<<<<< HEAD
-		if self.operation_from_last_gc > TRIGGER_TRANSACTION_GC {
-=======
 		if self.operation_from_last_gc > DEFAULT_GC_CONF.trigger_transaction_gc {
->>>>>>> 8d45d31d
 			self.operation_from_last_gc = 0;
 			self.gc(true);
 		}
@@ -1099,11 +451,7 @@
 	/// A transaction is always running (history always end with pending).
 	pub fn discard_transaction(&mut self) {
 		self.changes.discard_transaction();
-<<<<<<< HEAD
-		if self.operation_from_last_gc > TRIGGER_TRANSACTION_GC {
-=======
 		if self.operation_from_last_gc > DEFAULT_GC_CONF.trigger_transaction_gc {
->>>>>>> 8d45d31d
 			self.operation_from_last_gc = 0;
 			self.gc(true);
 		}
@@ -1112,13 +460,10 @@
 	/// Commit a transactional layer.
 	pub fn commit_transaction(&mut self) {
 		self.changes.commit_transaction();
-<<<<<<< HEAD
-=======
 		if self.operation_from_last_gc > DEFAULT_GC_CONF.trigger_transaction_gc {
 			self.operation_from_last_gc = 0;
 			self.gc(true);
 		}
->>>>>>> 8d45d31d
 	}
 	
 	/// Consume `OverlayedChanges` and take committed set.
@@ -1135,19 +480,11 @@
 		let history2 = self.changes.history;
 		(
 			top.into_iter()
-<<<<<<< HEAD
-				.filter_map(move |(k, v)| v.into_committed(history.as_slice()).map(|v| (k, v.value))),
-			children.into_iter().map(move |(sk, v)| {
-				let history2 = history2.clone();
-				(sk, v.into_iter()
-					.filter_map(move |(k, v)| v.into_committed(history2.as_slice()).map(|v| (k, v.value))))
-=======
 				.filter_map(move |(k, v)| v.into_committed(history.as_ref()).map(|v| (k, v.value))),
 			children.into_iter().map(move |(sk, v)| {
 				let history2 = history2.clone();
 				(sk, v.into_iter()
 					.filter_map(move |(k, v)| v.into_committed(history2.as_ref()).map(|v| (k, v.value))))
->>>>>>> 8d45d31d
 			})
 		)
 	}
@@ -1157,8 +494,6 @@
 	pub(crate) fn set_extrinsic_index(&mut self, extrinsic_index: u32) {
 		use codec::Encode;
 		self.set_storage(EXTRINSIC_INDEX.to_vec(), Some(extrinsic_index.encode()));
-<<<<<<< HEAD
-=======
 	}
 
 	/// Test only method to build from committed info and prospective.
@@ -1179,30 +514,7 @@
 		result.changes.commit_prospective();
 		prospective.into_iter().for_each(|(k, v)| result.set_storage(k, v));
 		result
->>>>>>> 8d45d31d
-	}
-
-	/// Test only method to build from committed info and prospective.
-	/// Create an history of two states.
-	#[cfg(test)]
-	pub(crate) fn new_from_top(
-		committed: Vec<(Vec<u8>, Option<Vec<u8>>)>,
-		prospective: Vec<(Vec<u8>, Option<Vec<u8>>)>,
-		changes_trie_config: Option<ChangesTrieConfig>,
-	) -> Self {
-		let changes = OverlayedChangeSet::default();
-		let mut result = OverlayedChanges {
-			changes,
-			changes_trie_config,
-			operation_from_last_gc: 0,
-		};
-		committed.into_iter().for_each(|(k, v)| result.set_storage(k, v));
-		result.changes.commit_prospective();
-		prospective.into_iter().for_each(|(k, v)| result.set_storage(k, v));
-		result
-	}
-
-
+	}
 
 	/// Returns current extrinsic index to use in changes trie construction.
 	/// None is returned if it is not set or changes trie config is not set.
@@ -1225,20 +537,13 @@
 		self.changes.top_iter()
 	}
 
-<<<<<<< HEAD
-=======
 	#[cfg(any(test, feature = "test"))]
->>>>>>> 8d45d31d
 	/// Count (slow) the number of key value, history included.
 	/// Only for debugging or testing usage.
 	pub fn top_count_keyvalue_pair(&self) -> usize {
 		let mut result = 0;
 		for (_, v) in self.changes.top.iter() {
-<<<<<<< HEAD
-			result += v.0.len()
-=======
 			result += v.internal_item_counts()
->>>>>>> 8d45d31d
 		}
 		result
 	}
